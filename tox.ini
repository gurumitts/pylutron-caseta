--- conflicted
+++ resolved
@@ -22,13 +22,7 @@
 commands =
      black --check pylutron_caseta tests
      flake8 pylutron_caseta tests
-<<<<<<< HEAD
      pylint pylutron_caseta tests
      pydocstyle pylutron_caseta tests
      mypy pylutron_caseta tests
-=======
-     pylint pylutron_caseta tests/test_leap.py tests/test_smartbridge.py
-     pydocstyle pylutron_caseta
-     mypy pylutron_caseta tests
-extras = lint, test
->>>>>>> 465645ba
+extras = lint, test