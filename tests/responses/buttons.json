--- conflicted
+++ resolved
@@ -28,11 +28,7 @@
                     "href": "/buttongroup/5"
                 },
                 "Name": "Button 1"
-<<<<<<< HEAD
-            }, 
-=======
             },
->>>>>>> 0a7df52e
             {
                 "href": "/button/103",
                 "ButtonNumber": 5,
@@ -43,11 +39,7 @@
                     "href": "/buttongroup/6"
                 },
                 "Name": "Button 1"
-<<<<<<< HEAD
-            } 
-=======
             }
->>>>>>> 0a7df52e
         ]
     }
 }