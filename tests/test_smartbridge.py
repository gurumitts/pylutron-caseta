"""Tests to validate ssl interactions."""
import asyncio
from collections import defaultdict
from datetime import timedelta
import json
import logging
import os
import re
from typing import (
    AsyncGenerator,
    Awaitable,
    Callable,
    Dict,
    List,
    NamedTuple,
    Optional,
    Tuple,
    TypeVar,
)

import pytest

from pylutron_caseta.leap import id_from_href
from pylutron_caseta.messages import Response, ResponseHeader, ResponseStatus
from pylutron_caseta import (
    _LEAP_DEVICE_TYPES,
    FAN_MEDIUM,
    OCCUPANCY_GROUP_OCCUPIED,
    OCCUPANCY_GROUP_UNOCCUPIED,
    OCCUPANCY_GROUP_UNKNOWN,
    BUTTON_STATUS_PRESSED,
    BridgeDisconnectedError,
    smartbridge,
)

logging.getLogger().setLevel(logging.DEBUG)
_LOG = logging.getLogger(__name__)

CASETA_PROCESSOR = "Caseta"
RA3_PROCESSOR = "RA3"
HWQSX_PROCESSOR = "QSX"

RESPONSE_PATH = {
    CASETA_PROCESSOR: "",
    RA3_PROCESSOR: "ra3/",
    HWQSX_PROCESSOR: "hwqsx/",
}


def response_from_json_file(filename: str) -> Response:
    """Fetch a response from a saved JSON file."""
    responsedir = os.path.join(os.path.split(__file__)[0], "responses")
    with open(os.path.join(responsedir, filename), "r", encoding="utf-8") as ifh:
        return Response.from_json(json.load(ifh))


class Request(NamedTuple):
    """An in-flight LEAP request."""

    communique_type: str
    url: str
    body: Optional[dict] = None


class _FakeLeap:
    def __init__(self):
        self.requests: "asyncio.Queue[Tuple[Request, asyncio.Future[Response]]]" = (
            asyncio.Queue()
        )
        self.running = None
        self._subscriptions: Dict[str, List[Callable[[Response], None]]] = defaultdict(
            list
        )
        self._unsolicited: List[Callable[[Response], None]] = []

    async def request(
        self, communique_type: str, url: str, body: Optional[dict] = None
    ) -> Response:
        """Make a request to the bridge and return the response."""
        future: asyncio.Future = asyncio.get_running_loop().create_future()
        obj = Request(communique_type=communique_type, url=url, body=body)

        await self.requests.put((obj, future))

        return await future

    async def subscribe(
        self,
        url: str,
        callback: Callable[[Response], None],
        body: Optional[dict] = None,
        communique_type: str = "SubscribeRequest",
    ) -> Tuple[Response, str]:
        """Subscribe to events from the bridge."""
        response = await self.request(communique_type, url, body)
        self._subscriptions[url].append(callback)
        return (response, "not-implemented")

    async def run(self):
        """Event monitoring loop."""
        self.running = asyncio.get_running_loop().create_future()
        await self.running

    def subscribe_unsolicited(self, callback: Callable[[Response], None]):
        """Subscribe to unsolicited responses."""
        if not callable(callback):
            raise TypeError("callback must be callable")
        self._unsolicited.append(callback)

    def unsubscribe_unsolicited(self, callback: Callable[[Response], None]):
        """Unsubscribe from unsolicited responses."""
        self._unsolicited.remove(callback)

    def send_unsolicited(self, response: Response):
        """Send an unsolicited response message to SmartBridge."""
        for handler in self._unsolicited:
            handler(response)

    def send_to_subscribers(self, response: Response):
        """Send an response message to topic subscribers."""
        url = response.Header.Url
        if url is None:
            raise TypeError("url must not be None")
        for handler in self._subscriptions[url]:
            handler(response)

    def close(self):
        """Disconnect."""
        if self.running is not None and not self.running.done():
            self.running.set_result(None)
            self.running = None

        while not self.requests.empty():
            (_, response) = self.requests.get_nowait()
            if not response.done():
                response.set_exception(BridgeDisconnectedError())
            self.requests.task_done()


T = TypeVar("T")


class Bridge:
    """A test harness around SmartBridge."""

    def __init__(self):
        """Create a new Bridge in a disconnected state."""
        self.connections = asyncio.Queue()
        self.leap: _FakeLeap = None

        self.button_list_result = response_from_json_file("buttons.json")
        self.occupancy_group_list_result = response_from_json_file(
            "occupancygroups.json"
        )
        self.occupancy_group_subscription_data_result = response_from_json_file(
            "occupancygroupsubscribe.json"
        )
        self.button_subscription_data_result = response_from_json_file(
            "buttonsubscribe.json"
        )
        self.button_led_subscription_data_result = response_from_json_file(
            f"{RESPONSE_PATH[HWQSX_PROCESSOR]}ledsubscribe.json"
        )
        self.ra3_button_list = []
        self.ra3_button_led_list = []
        self.qsx_button_list = []
        self.qsx_button_led_list = []

        async def fake_connect():
            """Open a fake LEAP connection for the test."""
            leap = _FakeLeap()
            await self.connections.put(leap)
            return leap

        self.target = smartbridge.Smartbridge(fake_connect)

    async def initialize(self, processor=CASETA_PROCESSOR):
        """Perform the initial connection with SmartBridge."""
        connect_task = asyncio.get_running_loop().create_task(self.target.connect())
        fake_leap = await self.connections.get()

        async def wait(coro: Awaitable[T]) -> T:
            # abort if SmartBridge reports it has finished connecting early
            task = asyncio.get_running_loop().create_task(coro)
            race = await asyncio.wait(
                (connect_task, task), timeout=10, return_when=asyncio.FIRST_COMPLETED
            )
            done, _ = race
            assert len(done) > 0, "operation timed out"
            if len(done) == 1 and connect_task in done:
                raise connect_task.exception()
            result = await task
            return result

        if processor == CASETA_PROCESSOR:
            await self._accept_connection(fake_leap, wait)
        elif processor == RA3_PROCESSOR:
            await self._accept_connection_ra3(fake_leap, wait)
        elif processor == HWQSX_PROCESSOR:
            await self._accept_connection_qsx(fake_leap, wait)

        await connect_task

        self.leap = fake_leap
        self.connections.task_done()

    async def _accept_connection(self, leap, wait):
        """Accept a connection from SmartBridge (implementation)."""
        # Read request on /areas
        request, response = await wait(leap.requests.get())
        assert request == Request(communique_type="ReadRequest", url="/area")
        response.set_result(response_from_json_file("areas.json"))
        leap.requests.task_done()

        # Read request on /project
        request, response = await wait(leap.requests.get())
        assert request == Request(communique_type="ReadRequest", url="/project")
        response.set_result(response_from_json_file("project.json"))
        leap.requests.task_done()

        # Read request on /device
        request, response = await wait(leap.requests.get())
        assert request == Request(communique_type="ReadRequest", url="/device")
        response.set_result(response_from_json_file("devices.json"))
        leap.requests.task_done()

        # Read request on /button
        request, response = await wait(leap.requests.get())
        assert request == Request(communique_type="ReadRequest", url="/button")
        response.set_result(self.button_list_result)
        leap.requests.task_done()

        # Read request on /server/2/id
        request, response = await wait(leap.requests.get())
        assert request == Request(communique_type="ReadRequest", url="/server/2/id")
        response.set_result(response_from_json_file("lip.json"))
        leap.requests.task_done()

        # Read request on /virtualbutton
        request, response = await wait(leap.requests.get())
        assert request == Request(communique_type="ReadRequest", url="/virtualbutton")
        response.set_result(response_from_json_file("scenes.json"))
        leap.requests.task_done()

        # Read request on /occupancygroup
        request, response = await wait(leap.requests.get())
        assert request == Request(communique_type="ReadRequest", url="/occupancygroup")
        response.set_result(self.occupancy_group_list_result)
        leap.requests.task_done()

        # Subscribe request on /occupancygroup/status
        request, response = await wait(leap.requests.get())
        assert request == Request(
            communique_type="SubscribeRequest", url="/occupancygroup/status"
        )
        response.set_result(self.occupancy_group_subscription_data_result)
        leap.requests.task_done()

        # Subscribe request on /button/{button}/status/event
        for button in (
            re.sub(r".*/", "", button["href"])
            for button in self.button_list_result.Body.get("Buttons", [])
        ):
            request, response = await wait(leap.requests.get())
            assert request == Request(
                communique_type="SubscribeRequest", url=f"/button/{button}/status/event"
            )
            response.set_result(self.button_subscription_data_result)
            leap.requests.task_done()

        # Check the zone status on each zone
        requested_zones = []
        for _ in range(0, 4):
            request, response = await wait(leap.requests.get())
            logging.info("Read %s", request)
            assert request.communique_type == "ReadRequest"
            requested_zones.append(request.url)
            response.set_result(
                Response(
                    CommuniqueType="ReadResponse",
                    Header=ResponseHeader(
                        MessageBodyType="OneZoneStatus",
                        StatusCode=ResponseStatus(200, "OK"),
                        Url=request.url,
                    ),
                    Body={
                        "ZoneStatus": {
                            "href": request.url,
                            "Zone": {"href": request.url.replace("/status", "")},
                            "StatusAccuracy": "Good",
                        }
                    },
                )
            )
            leap.requests.task_done()
        requested_zones.sort()
        assert requested_zones == [
            "/zone/1/status",
            "/zone/2/status",
            "/zone/3/status",
            "/zone/6/status",
        ]

    async def _process_station(self, result, leap, wait, bridge_type):
        if result.Body is None:
            return

        response_path = RESPONSE_PATH[bridge_type]

        for station in result.Body.get("ControlStations", []):
            for device in station.get("AssociatedGangedDevices", []):
                if device["Device"]["DeviceType"] not in _LEAP_DEVICE_TYPES.get(
                    "sensor"
                ):
                    continue

                device_id = re.sub(r".*/", "", device["Device"]["href"])
                request, response = await wait(leap.requests.get())
                assert request == Request(
                    communique_type="ReadRequest",
                    url=f"/device/{device_id}/buttongroup/expanded",
                )
                button_group_result = response_from_json_file(
                    f"{response_path}device/{device_id}/buttongroup.json"
                )
                response.set_result(button_group_result)
                leap.requests.task_done()

                request, response = await wait(leap.requests.get())
                assert request == Request(
                    communique_type="ReadRequest", url=f"/device/{device_id}"
                )
                response.set_result(
                    response_from_json_file(
                        f"{response_path}device/{device_id}/device.json"
                    )
                )
                leap.requests.task_done()

                for group in button_group_result.Body["ButtonGroupsExpanded"]:
                    for button in group["Buttons"]:
                        if button.get("AssociatedLED", None) is not None:
                            led_id = id_from_href(button["AssociatedLED"]["href"])
                            request, response = await wait(leap.requests.get())
                            assert request == Request(
                                communique_type="SubscribeRequest",
                                url=f"/led/{led_id}/status",
                            )
                            response.set_result(self.button_subscription_data_result)
                            leap.requests.task_done()

                self._populate_button_list_from_buttongroups(
                    button_group_result.Body["ButtonGroupsExpanded"], bridge_type
                )
                self._populate_button_led_list_from_buttongroups(
                    button_group_result.Body["ButtonGroupsExpanded"], bridge_type
                )

    def _populate_button_list_from_buttongroups(self, buttongroups, bridge_type):
        """Add buttons from a set of buttongroups to the proper processor list
        to support subscribe tests

        Args:
            buttongroups: A set of buttongroups
            bridge_type: The bridge or processor type
        """
        buttons = []
        buttons.extend(
            [
                id_from_href(button["href"])
                for group in buttongroups
                for button in group["Buttons"]
            ]
        )
        if bridge_type == RA3_PROCESSOR:
            self.ra3_button_list.extend(buttons)
        elif bridge_type == HWQSX_PROCESSOR:
            self.qsx_button_list.extend(buttons)

    def _populate_button_led_list_from_buttongroups(self, buttongroups, bridge_type):
        """Add button LEDs from a set of buttongroups to the proper processor list
        to support subscribe tests

        Args:
            buttongroups: A set of buttongroups
            bridge_type: The bridge or processor type
        """
        button_leds = []
        for group in buttongroups:
            for button in group["Buttons"]:
                if button.get("AssociatedLED", None) is not None:
                    button_leds.append(id_from_href(button["AssociatedLED"]["href"]))
        if bridge_type == RA3_PROCESSOR:
            self.ra3_button_led_list.extend(button_leds)
        elif bridge_type == HWQSX_PROCESSOR:
            self.qsx_button_led_list.extend(button_leds)

    async def _accept_connection_ra3(self, leap, wait):
        """Accept a connection from SmartBridge (implementation)."""
        ra3_response_path = RESPONSE_PATH[RA3_PROCESSOR]

        # Read request on /areas
        ra3_area_list_result = response_from_json_file(f"{ra3_response_path}areas.json")
        request, response = await wait(leap.requests.get())
        assert request == Request(communique_type="ReadRequest", url="/area")
        response.set_result(ra3_area_list_result)
        leap.requests.task_done()

        # Read request on /project
        request, response = await wait(leap.requests.get())
        assert request == Request(communique_type="ReadRequest", url="/project")
        response.set_result(response_from_json_file(f"{ra3_response_path}project.json"))
        leap.requests.task_done()

        # Read request on /device?where=IsThisDevice:true
        request, response = await wait(leap.requests.get())
        assert request == Request(
            communique_type="ReadRequest", url="/device?where=IsThisDevice:true"
        )
        response.set_result(
            response_from_json_file(f"{ra3_response_path}/processor.json")
        )
        leap.requests.task_done()

        # Read request on each area's control stations & zones
        for area_id in (
            re.sub(r".*/", "", area["href"])
            for area in ra3_area_list_result.Body.get("Areas", [])
            if area["IsLeaf"]
        ):
            request, response = await wait(leap.requests.get())
            assert request == Request(
                communique_type="ReadRequest",
                url=f"/area/{area_id}/associatedcontrolstation",
            )
            station_result = response_from_json_file(
                f"{ra3_response_path}area/{area_id}/controlstation.json"
            )
            response.set_result(station_result)
            leap.requests.task_done()
            await self._process_station(station_result, leap, wait, RA3_PROCESSOR)

            request, response = await wait(leap.requests.get())
            assert request == Request(
                communique_type="ReadRequest", url=f"/area/{area_id}/associatedzone"
            )
            zone_result = response_from_json_file(
                f"{ra3_response_path}area/{area_id}/associatedzone.json"
            )
            response.set_result(zone_result)
            leap.requests.task_done()

        # Read request on /zone/status
        request, response = await wait(leap.requests.get())
        assert request == Request(
            communique_type="SubscribeRequest", url="/zone/status"
        )
        response.set_result(
            response_from_json_file(f"{ra3_response_path}zonestatus.json")
        )
        leap.requests.task_done()

        # Subscribe request on /button/{button}/status/event
        for button in self.ra3_button_list:
            request, response = await wait(leap.requests.get())
            assert request == Request(
                communique_type="SubscribeRequest", url=f"/button/{button}/status/event"
            )
            response.set_result(self.button_subscription_data_result)
            leap.requests.task_done()

<<<<<<< HEAD
    async def _accept_connection_qsx(self, leap, wait):
        """Accept a connection as a mock QSX processor (implementation)."""
        hwqsx_response_path = RESPONSE_PATH[HWQSX_PROCESSOR]

        # Read request on /areas
        qsx_area_list_result = response_from_json_file(
            f"{hwqsx_response_path}areas.json"
        )
        request, response = await wait(leap.requests.get())
        assert request == Request(communique_type="ReadRequest", url="/area")
        response.set_result(qsx_area_list_result)
        leap.requests.task_done()

        # Read request on /project
        request, response = await wait(leap.requests.get())
        assert request == Request(communique_type="ReadRequest", url="/project")
        response.set_result(
            response_from_json_file(f"{hwqsx_response_path}project.json")
        )
        leap.requests.task_done()

        # Read request on /device?where=IsThisDevice:true
        request, response = await wait(leap.requests.get())
        assert request == Request(
            communique_type="ReadRequest", url="/device?where=IsThisDevice:true"
        )
        response.set_result(
            response_from_json_file(f"{hwqsx_response_path}processor.json")
        )
        leap.requests.task_done()

        # Read request on each area's control stations & zones
        for area_id in (
            re.sub(r".*/", "", area["href"])
            for area in qsx_area_list_result.Body.get("Areas", [])
            if area["IsLeaf"]
        ):
            request, response = await wait(leap.requests.get())
            assert request == Request(
                communique_type="ReadRequest",
                url=f"/area/{area_id}/associatedcontrolstation",
            )
            station_result = response_from_json_file(
                f"{hwqsx_response_path}area/{area_id}/controlstation.json"
            )
            response.set_result(station_result)
            leap.requests.task_done()
            await self._process_station(
                station_result, leap, wait, bridge_type=HWQSX_PROCESSOR
            )

            request, response = await wait(leap.requests.get())
            assert request == Request(
                communique_type="ReadRequest", url=f"/area/{area_id}/associatedzone"
            )
            zone_result = response_from_json_file(
                f"{hwqsx_response_path}area/{area_id}/associatedzone.json"
            )
            response.set_result(zone_result)
            leap.requests.task_done()
        # Read request on /zone/status
        request, response = await wait(leap.requests.get())
        assert request == Request(
            communique_type="SubscribeRequest", url="/zone/status"
        )
        response.set_result(
            response_from_json_file(f"{hwqsx_response_path}zonestatus.json")
        )
        leap.requests.task_done()

        # Subscribe request on /button/{button}/status/event
        for button in self.qsx_button_list:
            request, response = await wait(leap.requests.get())
            assert request == Request(
                communique_type="SubscribeRequest", url=f"/button/{button}/status/event"
            )
            response.set_result(self.button_subscription_data_result)
            leap.requests.task_done()

=======
        # Read request on /device?where=IsThisDevice:false
        request, response = await wait(leap.requests.get())
        assert request == Request(
            communique_type="ReadRequest", url="/device?where=IsThisDevice:false"
        )
        response.set_result(response_from_json_file("ra3/device-list.json"))
        leap.requests.task_done()

        # Subscribe request on /area/status
        request, response = await wait(leap.requests.get())
        assert request == Request(
            communique_type="SubscribeRequest", url="/area/status"
        )
        response.set_result(response_from_json_file("ra3/area/status-subscribe.json"))
        leap.requests.task_done()

>>>>>>> 1eaa62f7
    def disconnect(self, exception=None):
        """Disconnect SmartBridge."""
        if exception is None:
            self.leap.running.set_result(None)
        else:
            self.leap.running.set_exception(exception)

    async def accept_connection(self):
        """Wait for SmartBridge to reconnect."""
        leap = await self.connections.get()

        async def wait(coro):
            # nothing special
            result = await coro
            return result

        await self._accept_connection(leap, wait)

        self.leap = leap
        self.connections.task_done()


@pytest.fixture(name="bridge_uninit")
async def fixture_bridge_uninit() -> AsyncGenerator[Bridge, None]:
    """
    Create a bridge attached to a fake reader and writer but not yet initialized.

    This is used for tests that need to customize the virtual devices present during
    initialization.
    """
    harness = Bridge()

    yield harness

    await harness.target.close()


@pytest.fixture(name="bridge")
async def fixture_bridge(bridge_uninit) -> AsyncGenerator[Bridge, None]:
    """Create a bridge attached to a fake reader and writer."""
    await bridge_uninit.initialize(CASETA_PROCESSOR)

    yield bridge_uninit


@pytest.fixture(name="ra3_bridge")
async def fixture_bridge_ra3(bridge_uninit) -> AsyncGenerator[Bridge, None]:
    """Create a RA3 bridge attached to a fake reader and writer."""
    await bridge_uninit.initialize(RA3_PROCESSOR)

    yield bridge_uninit


@pytest.fixture(name="qsx_processor")
async def fixture_bridge_qsx(bridge_uninit) -> AsyncGenerator[Bridge, None]:
    """Create a QSX processor attached to a fake reader and writer."""
    await bridge_uninit.initialize(HWQSX_PROCESSOR)

    yield bridge_uninit


@pytest.mark.asyncio
async def test_notifications(bridge: Bridge):
    """Test notifications are sent to subscribers."""
    notified = False

    def callback():
        nonlocal notified
        notified = True

    bridge.target.add_subscriber("2", callback)
    bridge.leap.send_unsolicited(
        Response(
            CommuniqueType="ReadResponse",
            Header=ResponseHeader(
                MessageBodyType="OneZoneStatus",
                StatusCode=ResponseStatus(200, "OK"),
                Url="/zone/1/status",
            ),
            Body={"ZoneStatus": {"Level": 100, "Zone": {"href": "/zone/1"}}},
        )
    )
    await asyncio.wait_for(bridge.leap.requests.join(), 10)
    assert notified


@pytest.mark.asyncio
async def test_device_list(bridge: Bridge):
    """Test methods getting devices."""
    devices = bridge.target.get_devices()
    expected_devices = {
        "1": {
            "device_id": "1",
            "name": "Smart Bridge",
            "type": "SmartBridge",
            "zone": None,
            "current_state": -1,
            "fan_speed": None,
            "model": "L-BDG2-WH",
            "serial": 1234,
            "button_groups": None,
            "tilt": None,
            "occupancy_sensors": None,
        },
        "2": {
            "device_id": "2",
            "name": "Hallway_Lights",
            "type": "WallDimmer",
            "zone": "1",
            "model": "PD-6WCL-XX",
            "serial": 2345,
            "current_state": -1,
            "fan_speed": None,
            "button_groups": None,
            "tilt": None,
            "occupancy_sensors": None,
        },
        "3": {
            "device_id": "3",
            "name": "Hallway_Fan",
            "type": "CasetaFanSpeedController",
            "zone": "2",
            "model": "PD-FSQN-XX",
            "serial": 3456,
            "current_state": -1,
            "fan_speed": None,
            "button_groups": None,
            "tilt": None,
            "occupancy_sensors": None,
        },
        "4": {
            "device_id": "4",
            "name": "Living Room_Occupancy Sensor",
            "type": "RPSOccupancySensor",
            "model": "LRF2-XXXXB-P-XX",
            "serial": 4567,
            "current_state": -1,
            "fan_speed": None,
            "zone": None,
            "button_groups": None,
            "tilt": None,
            "occupancy_sensors": ["2"],
        },
        "5": {
            "device_id": "5",
            "name": "Master Bathroom_Occupancy Sensor Door",
            "type": "RPSOccupancySensor",
            "model": "PD-VSENS-XX",
            "serial": 5678,
            "current_state": -1,
            "fan_speed": None,
            "zone": None,
            "button_groups": None,
            "tilt": None,
            "occupancy_sensors": ["3"],
        },
        "6": {
            "device_id": "6",
            "name": "Master Bathroom_Occupancy Sensor Tub",
            "type": "RPSOccupancySensor",
            "model": "PD-OSENS-XX",
            "serial": 6789,
            "current_state": -1,
            "fan_speed": None,
            "zone": None,
            "button_groups": None,
            "tilt": None,
            "occupancy_sensors": ["4"],
        },
        "7": {
            "device_id": "7",
            "name": "Living Room_Living Shade 3",
            "type": "QsWirelessShade",
            "model": "QSYC-J-RCVR",
            "serial": 1234,
            "current_state": -1,
            "fan_speed": None,
            "zone": "6",
            "button_groups": None,
            "tilt": None,
            "occupancy_sensors": None,
        },
        "8": {
            "device_id": "8",
            "name": "Master Bedroom_Pico",
            "type": "Pico3ButtonRaiseLower",
            "model": "PJ2-3BRL-GXX-X01",
            "serial": 4321,
            "current_state": -1,
            "fan_speed": None,
            "button_groups": ["2"],
            "zone": None,
            "tilt": None,
            "occupancy_sensors": None,
        },
        "9": {
            "button_groups": ["5", "6"],
            "current_state": -1,
            "device_id": "9",
            "fan_speed": None,
            "model": "CS-YJ-4GC-WH",
            "name": "Living Room_Blinds Remote",
            "serial": 92322656,
            "type": "FourGroupRemote",
            "zone": None,
            "tilt": None,
            "occupancy_sensors": None,
        },
        "10": {
            "device_id": "10",
            "name": "Living Room_Blinds",
            "type": "SerenaTiltOnlyWoodBlind",
            "zone": "3",
            "model": "SYC-EDU-B-J",
            "serial": 4567,
            "current_state": -1,
            "fan_speed": None,
            "button_groups": None,
            "tilt": None,
            "occupancy_sensors": None,
        },
    }

    assert devices == expected_devices

    bridge.leap.send_unsolicited(
        Response(
            CommuniqueType="ReadResponse",
            Header=ResponseHeader(
                MessageBodyType="OneZoneStatus",
                StatusCode=ResponseStatus(200, "OK"),
                Url="/zone/1/status",
            ),
            Body={"ZoneStatus": {"Level": 100, "Zone": {"href": "/zone/1"}}},
        )
    )
    bridge.leap.send_unsolicited(
        Response(
            CommuniqueType="ReadResponse",
            Header=ResponseHeader(
                MessageBodyType="OneZoneStatus",
                StatusCode=ResponseStatus(200, "OK"),
                Url="/zone/2/status",
            ),
            Body={"ZoneStatus": {"FanSpeed": "Medium", "Zone": {"href": "/zone/2"}}},
        )
    )
    bridge.leap.send_unsolicited(
        Response(
            CommuniqueType="ReadResponse",
            Header=ResponseHeader(
                MessageBodyType="OneZoneStatus",
                StatusCode=ResponseStatus(200, "OK"),
                Url="/zone/3/status",
            ),
            Body={"ZoneStatus": {"Tilt": 25, "Zone": {"href": "/zone/3"}}},
        )
    )
    devices = bridge.target.get_devices()
    assert devices["2"]["current_state"] == 100
    assert devices["2"]["fan_speed"] is None
    assert devices["3"]["current_state"] == -1
    assert devices["3"]["fan_speed"] == FAN_MEDIUM
    assert devices["10"]["current_state"] == -1
    assert devices["10"]["tilt"] == 25

    devices = bridge.target.get_devices_by_domain("light")
    assert len(devices) == 1
    assert devices[0]["device_id"] == "2"

    devices = bridge.target.get_devices_by_type("WallDimmer")
    assert len(devices) == 1
    assert devices[0]["device_id"] == "2"

    devices = bridge.target.get_devices_by_types(("SmartBridge", "WallDimmer"))
    assert len(devices) == 2

    device = bridge.target.get_device_by_id("2")
    assert device["device_id"] == "2"

    devices = bridge.target.get_devices_by_domain("fan")
    assert len(devices) == 1
    assert devices[0]["device_id"] == "3"

    devices = bridge.target.get_devices_by_type("CasetaFanSpeedController")
    assert len(devices) == 1
    assert devices[0]["device_id"] == "3"

    devices = bridge.target.get_devices_by_domain("cover")
    assert [device["device_id"] for device in devices] == ["7", "10"]

    devices = bridge.target.get_devices_by_type("SerenaTiltOnlyWoodBlind")
    assert [device["device_id"] for device in devices] == ["10"]


@pytest.mark.asyncio
async def test_lip_device_list(bridge: Bridge):
    """Test methods getting devices."""
    devices = bridge.target.lip_devices
    expected_devices = {
        33: {
            "Name": "Pico",
            "ID": 33,
            "Area": {"Name": "Kitchen"},
            "Buttons": [
                {"Number": 2},
                {"Number": 3},
                {"Number": 4},
                {"Number": 5},
                {"Number": 6},
            ],
        },
        36: {
            "Name": "Left Pico",
            "ID": 36,
            "Area": {"Name": "Master Bedroom"},
            "Buttons": [{"Number": 2}, {"Number": 4}],
        },
    }

    assert devices == expected_devices


def test_scene_list(bridge: Bridge):
    """Test methods getting scenes."""
    scenes = bridge.target.get_scenes()
    assert scenes == {"1": {"scene_id": "1", "name": "scene 1"}}
    scene = bridge.target.get_scene_by_id("1")
    assert scene == {"scene_id": "1", "name": "scene 1"}


@pytest.mark.asyncio
async def test_is_connected(bridge: Bridge):
    """Test the is_connected method returns connection state."""
    assert bridge.target.is_connected() is True

    def connect():
        raise NotImplementedError()

    other = smartbridge.Smartbridge(connect)
    assert other.is_connected() is False


@pytest.mark.asyncio
async def test_area_list(bridge: Bridge):
    """Test the list of areas loaded by the bridge."""
    expected_areas = {
        "1": {"id": "1", "name": "root"},
        "2": {"id": "2", "name": "Hallway"},
        "3": {"id": "3", "name": "Living Room"},
        "4": {"id": "4", "name": "Master Bathroom"},
    }

    assert bridge.target.areas == expected_areas


@pytest.mark.asyncio
async def test_occupancy_group_list(bridge: Bridge):
    """Test the list of occupancy groups loaded by the bridge."""
    # Occupancy group 1 has no sensors, so it shouldn't appear here
    expected_groups = {
        "2": {
            "occupancy_group_id": "2",
            "name": "Living Room Occupancy",
            "status": OCCUPANCY_GROUP_OCCUPIED,
            "sensors": ["1"],
        },
        "3": {
            "occupancy_group_id": "3",
            "name": "Master Bathroom Occupancy",
            "status": OCCUPANCY_GROUP_UNOCCUPIED,
            "sensors": ["2", "3"],
        },
    }

    assert bridge.target.occupancy_groups == expected_groups


@pytest.mark.asyncio
async def test_initialization_without_buttons(bridge_uninit: Bridge):
    """Test the that the bridge initializes even if no button status is returned."""
    bridge = bridge_uninit

    # Apparently if a user has no buttons the list of buttons is omitted.
    # See #87.
    bridge.button_list_result = Response(
        Header=ResponseHeader(
            StatusCode=ResponseStatus(code=200, message="OK"),
            Url="/button",
            MessageBodyType="MultipleButtonDefinition",
        ),
        CommuniqueType="ReadResponse",
        Body={},
    )

    await bridge.initialize()

    assert bridge.target.buttons == {}


@pytest.mark.asyncio
async def test_occupancy_no_bodies(bridge_uninit: Bridge):
    """Test the that the bridge initializes even if no occupancy status is returned."""
    bridge = bridge_uninit

    # unconfirmed: user says sometimes they get back a response where the body is None.
    # It's unclear if there is some other indication via StatusCode or MessageBodyType
    # that the body is missing.
    # See #61
    bridge.occupancy_group_list_result = Response(
        Header=ResponseHeader(
            StatusCode=ResponseStatus(code=200, message="OK"),
            Url="/occupancygroup",
            MessageBodyType="MultipleOccupancyGroupDefinition",
        ),
        CommuniqueType="ReadResponse",
        Body=None,
    )
    bridge.occupancy_group_subscription_data_result = Response(
        Header=ResponseHeader(
            StatusCode=ResponseStatus(code=200, message="OK"),
            Url="/occupancygroup/status",
            MessageBodyType="MultipleOccupancyGroupStatus",
        ),
        CommuniqueType="SubscribeResponse",
        Body=None,
    )

    await bridge.initialize()

    assert bridge.target.occupancy_groups == {}


@pytest.mark.asyncio
async def test_occupancy_group_status_change(bridge: Bridge):
    """Test that the status is updated when occupancy changes."""
    bridge.leap.send_to_subscribers(
        Response(
            CommuniqueType="ReadResponse",
            Header=ResponseHeader(
                MessageBodyType="MultipleOccupancyGroupStatus",
                StatusCode=ResponseStatus(200, "OK"),
                Url="/occupancygroup/status",
            ),
            Body={
                "OccupancyGroupStatuses": [
                    {
                        "href": "/occupancygroup/2/status",
                        "OccupancyGroup": {"href": "/occupancygroup/2"},
                        "OccupancyStatus": "Unoccupied",
                    }
                ]
            },
        )
    )
    new_status = bridge.target.occupancy_groups["2"]["status"]
    assert new_status == OCCUPANCY_GROUP_UNOCCUPIED


@pytest.mark.asyncio
async def test_occupancy_group_status_change_notification(bridge: Bridge):
    """Test that occupancy status changes send notifications."""
    notified = False

    def notify():
        nonlocal notified
        notified = True

    bridge.target.add_occupancy_subscriber("2", notify)
    bridge.leap.send_to_subscribers(
        Response(
            CommuniqueType="ReadResponse",
            Header=ResponseHeader(
                MessageBodyType="MultipleOccupancyGroupStatus",
                StatusCode=ResponseStatus(200, "OK"),
                Url="/occupancygroup/status",
            ),
            Body={
                "OccupancyGroupStatuses": [
                    {
                        "href": "/occupancygroup/2/status",
                        "OccupancyGroup": {"href": "/occupancygroup/2"},
                        "OccupancyStatus": "Unoccupied",
                    }
                ]
            },
        )
    )
    assert notified


@pytest.mark.asyncio
async def test_button_status_change(bridge: Bridge):
    """Test that the status is updated when Pico button is pressed."""
    bridge.leap.send_to_subscribers(
        Response(
            CommuniqueType="ReadResponse",
            Header=ResponseHeader(
                MessageBodyType="OneButtonStatusEvent",
                StatusCode=ResponseStatus(200, "OK"),
                Url="/button/101/status/event",
            ),
            Body={
                "ButtonStatus": {
                    "Button": {"href": "/button/101"},
                    "ButtonEvent": {"EventType": "Press"},
                }
            },
        )
    )
    new_status = bridge.target.buttons["101"]["current_state"]
    assert new_status == BUTTON_STATUS_PRESSED


@pytest.mark.asyncio
async def test_button_status_change_notification(bridge: Bridge):
    """Test that button status changes send notifications."""
    notified = False

    def notify(status):
        assert status == BUTTON_STATUS_PRESSED
        nonlocal notified
        notified = True

    bridge.target.add_button_subscriber("101", notify)
    bridge.leap.send_to_subscribers(
        Response(
            CommuniqueType="ReadResponse",
            Header=ResponseHeader(
                MessageBodyType="OneButtonStatusEvent",
                StatusCode=ResponseStatus(200, "OK"),
                Url="/button/101/status/event",
            ),
            Body={
                "ButtonStatus": {
                    "Button": {"href": "/button/101"},
                    "ButtonEvent": {"EventType": "Press"},
                }
            },
        )
    )
    assert notified


@pytest.mark.asyncio
async def test_is_on(bridge: Bridge):
    """Test the is_on method returns device state."""
    bridge.leap.send_unsolicited(
        Response(
            CommuniqueType="ReadResponse",
            Header=ResponseHeader(
                MessageBodyType="OneZoneStatus",
                StatusCode=ResponseStatus(200, "OK"),
                Url="/zone/1/status",
            ),
            Body={"ZoneStatus": {"Level": 50, "Zone": {"href": "/zone/1"}}},
        )
    )
    assert bridge.target.is_on("2") is True

    bridge.leap.send_unsolicited(
        Response(
            CommuniqueType="ReadResponse",
            Header=ResponseHeader(
                MessageBodyType="OneZoneStatus",
                StatusCode=ResponseStatus(200, "OK"),
                Url="/zone/1/status",
            ),
            Body={"ZoneStatus": {"Level": 0, "Zone": {"href": "/zone/1"}}},
        )
    )
    assert bridge.target.is_on("2") is False


@pytest.mark.asyncio
async def test_is_on_fan(bridge: Bridge):
    """Test the is_on method returns device state for fans."""
    bridge.leap.send_unsolicited(
        Response(
            CommuniqueType="ReadResponse",
            Header=ResponseHeader(
                MessageBodyType="OneZoneStatus",
                StatusCode=ResponseStatus(200, "OK"),
                Url="/zone/1/status",
            ),
            Body={"ZoneStatus": {"FanSpeed": "Medium", "Zone": {"href": "/zone/1"}}},
        )
    )
    assert bridge.target.is_on("2") is True

    bridge.leap.send_unsolicited(
        Response(
            CommuniqueType="ReadResponse",
            Header=ResponseHeader(
                MessageBodyType="OneZoneStatus",
                StatusCode=ResponseStatus(200, "OK"),
                Url="/zone/1/status",
            ),
            Body={"ZoneStatus": {"FanSpeed": "Off", "Zone": {"href": "/zone/1"}}},
        )
    )
    assert bridge.target.is_on("2") is False


@pytest.mark.asyncio
async def test_set_value(bridge: Bridge, event_loop):
    """Test that setting values produces the right commands."""
    task = event_loop.create_task(bridge.target.set_value("2", 50))
    command, response = await bridge.leap.requests.get()
    assert command == Request(
        communique_type="CreateRequest",
        url="/zone/1/commandprocessor",
        body={
            "Command": {
                "CommandType": "GoToLevel",
                "Parameter": [{"Type": "Level", "Value": 50}],
            }
        },
    )
    response.set_result(
        Response(
            CommuniqueType="CreateResponse",
            Header=ResponseHeader(
                MessageBodyType="OneZoneStatus",
                StatusCode=ResponseStatus(201, "Created"),
                Url="/zone/1/commandprocessor",
            ),
            Body={
                "ZoneStatus": {
                    "href": "/zone/1/status",
                    "Level": 50,
                    "Zone": {"href": "/zone/1"},
                }
            },
        )
    )
    bridge.leap.requests.task_done()
    await task

    task = event_loop.create_task(bridge.target.turn_on("2"))
    command, response = await bridge.leap.requests.get()
    assert command == Request(
        communique_type="CreateRequest",
        url="/zone/1/commandprocessor",
        body={
            "Command": {
                "CommandType": "GoToLevel",
                "Parameter": [{"Type": "Level", "Value": 100}],
            }
        },
    )
    response.set_result(
        Response(
            CommuniqueType="CreateResponse",
            Header=ResponseHeader(
                MessageBodyType="OneZoneStatus",
                StatusCode=ResponseStatus(201, "Created"),
                Url="/zone/1/commandprocessor",
            ),
            Body={
                "ZoneStatus": {
                    "href": "/zone/1/status",
                    "Level": 100,
                    "Zone": {"href": "/zone/1"},
                }
            },
        ),
    )
    bridge.leap.requests.task_done()
    await task

    task = event_loop.create_task(bridge.target.turn_off("2"))
    command, response = await bridge.leap.requests.get()
    assert command == Request(
        communique_type="CreateRequest",
        url="/zone/1/commandprocessor",
        body={
            "Command": {
                "CommandType": "GoToLevel",
                "Parameter": [{"Type": "Level", "Value": 0}],
            }
        },
    )
    response.set_result(
        Response(
            CommuniqueType="CreateResponse",
            Header=ResponseHeader(
                MessageBodyType="OneZoneStatus",
                StatusCode=ResponseStatus(201, "Created"),
                Url="/zone/1/commandprocessor",
            ),
            Body={
                "ZoneStatus": {
                    "href": "/zone/1/status",
                    "Level": 0,
                    "Zone": {"href": "/zone/1"},
                }
            },
        ),
    )
    bridge.leap.requests.task_done()
    await task


@pytest.mark.asyncio
async def test_set_value_with_fade(bridge: Bridge, event_loop):
    """Test that setting values with fade_time produces the right commands."""
    task = event_loop.create_task(
        bridge.target.set_value("2", 50, fade_time=timedelta(seconds=4))
    )
    command, _ = await bridge.leap.requests.get()
    assert command == Request(
        communique_type="CreateRequest",
        url="/zone/1/commandprocessor",
        body={
            "Command": {
                "CommandType": "GoToDimmedLevel",
                "DimmedLevelParameters": {"Level": 50, "FadeTime": "00:00:04"},
            }
        },
    )
    bridge.leap.requests.task_done()
    task.cancel()


@pytest.mark.asyncio
async def test_set_fan(bridge: Bridge, event_loop):
    """Test that setting fan speed produces the right commands."""
    task = event_loop.create_task(bridge.target.set_fan("2", FAN_MEDIUM))
    command, _ = await bridge.leap.requests.get()
    assert command == Request(
        communique_type="CreateRequest",
        url="/zone/1/commandprocessor",
        body={
            "Command": {
                "CommandType": "GoToFanSpeed",
                "FanSpeedParameters": {"FanSpeed": "Medium"},
            }
        },
    )
    bridge.leap.requests.task_done()
    task.cancel()


@pytest.mark.asyncio
async def test_set_tilt(bridge: Bridge, event_loop):
    """Test that setting tilt produces the right commands."""
    task = event_loop.create_task(bridge.target.set_tilt("10", 50))
    command, _ = await bridge.leap.requests.get()
    assert command == Request(
        communique_type="CreateRequest",
        url="/zone/3/commandprocessor",
        body={
            "Command": {
                "CommandType": "GoToTilt",
                "TiltParameters": {"Tilt": 50},
            }
        },
    )
    bridge.leap.requests.task_done()
    task.cancel()


@pytest.mark.asyncio
async def test_lower_cover(bridge: Bridge, event_loop):
    """Test that lowering a cover produces the right commands."""
    devices = bridge.target.get_devices()
    task = event_loop.create_task(bridge.target.lower_cover("7"))
    command, response = await bridge.leap.requests.get()
    assert command == Request(
        communique_type="CreateRequest",
        url="/zone/6/commandprocessor",
        body={"Command": {"CommandType": "Lower"}},
    )
    # the real response probably contains more data
    response.set_result(
        Response(
            CommuniqueType="CreateResponse",
            Header=ResponseHeader(
                StatusCode=ResponseStatus(201, "Created"),
                Url="/zone/6/commandprocessor",
            ),
        ),
    )
    bridge.leap.requests.task_done()
    await task
    assert devices["7"]["current_state"] == 0


@pytest.mark.asyncio
async def test_raise_cover(bridge: Bridge, event_loop):
    """Test that raising a cover produces the right commands."""
    devices = bridge.target.get_devices()
    task = event_loop.create_task(bridge.target.raise_cover("7"))
    command, response = await bridge.leap.requests.get()
    assert command == Request(
        communique_type="CreateRequest",
        url="/zone/6/commandprocessor",
        body={"Command": {"CommandType": "Raise"}},
    )
    # the real response probably contains more data
    response.set_result(
        Response(
            CommuniqueType="CreateResponse",
            Header=ResponseHeader(
                StatusCode=ResponseStatus(201, "Created"),
                Url="/zone/6/commandprocessor",
            ),
        ),
    )
    bridge.leap.requests.task_done()
    await task
    assert devices["7"]["current_state"] == 100


@pytest.mark.asyncio
async def test_stop_cover(bridge: Bridge, event_loop):
    """Test that stopping a cover produces the right commands."""
    task = event_loop.create_task(bridge.target.stop_cover("7"))
    command, _ = await bridge.leap.requests.get()
    assert command == Request(
        communique_type="CreateRequest",
        url="/zone/6/commandprocessor",
        body={"Command": {"CommandType": "Stop"}},
    )
    bridge.leap.requests.task_done()
    task.cancel()


@pytest.mark.asyncio
async def test_activate_scene(bridge: Bridge, event_loop):
    """Test that activating scenes produces the right commands."""
    task = event_loop.create_task(bridge.target.activate_scene("1"))
    command, _ = await bridge.leap.requests.get()
    assert command == Request(
        communique_type="CreateRequest",
        url="/virtualbutton/1/commandprocessor",
        body={"Command": {"CommandType": "PressAndRelease"}},
    )
    bridge.leap.requests.task_done()
    task.cancel()


@pytest.mark.asyncio
async def test_reconnect_eof(bridge: Bridge, event_loop):
    """Test that SmartBridge can reconnect on disconnect."""
    time = 0.0
    event_loop.time = lambda: time

    bridge.disconnect()

    await asyncio.sleep(0.0)
    time += smartbridge.RECONNECT_DELAY

    await bridge.accept_connection()

    task = event_loop.create_task(bridge.target.set_value("2", 50))
    command, _ = await bridge.leap.requests.get()
    assert command is not None
    bridge.leap.requests.task_done()
    task.cancel()


@pytest.mark.asyncio
async def test_connect_error(event_loop):
    """Test that SmartBridge can retry failed connections."""
    time = 0.0
    event_loop.time = lambda: time

    tried = asyncio.Event()

    async def fake_connect():
        """Simulate connection error for the test."""
        tried.set()
        raise OSError()

    target = smartbridge.Smartbridge(fake_connect)
    connect_task = event_loop.create_task(target.connect())

    await tried.wait()
    tried.clear()
    time += smartbridge.RECONNECT_DELAY

    await tried.wait()
    connect_task.cancel()


@pytest.mark.asyncio
async def test_reconnect_error(bridge: Bridge, event_loop):
    """Test that SmartBridge can reconnect on error."""
    time = 0.0
    event_loop.time = lambda: time

    bridge.disconnect()

    await asyncio.sleep(0.0)
    time += smartbridge.RECONNECT_DELAY

    await bridge.accept_connection()

    task = event_loop.create_task(bridge.target.set_value("2", 50))
    command, _ = await bridge.leap.requests.get()
    assert command is not None
    bridge.leap.requests.task_done()
    task.cancel()


@pytest.mark.asyncio
async def test_reconnect_timeout(event_loop):
    """Test that SmartBridge can reconnect if the remote does not respond."""
    bridge = Bridge()

    time = 0.0
    event_loop.time = lambda: time

    await bridge.initialize()

    time = smartbridge.PING_INTERVAL
    ping, _ = await bridge.leap.requests.get()
    assert ping == Request(communique_type="ReadRequest", url="/server/1/status/ping")
    bridge.leap.requests.task_done()

    time += smartbridge.REQUEST_TIMEOUT
    await bridge.leap.running
    time += smartbridge.RECONNECT_DELAY
    await bridge.accept_connection()

    task = event_loop.create_task(bridge.target.set_value("2", 50))
    command, _ = await bridge.leap.requests.get()
    assert command is not None
    bridge.leap.requests.task_done()
    task.cancel()

    await bridge.target.close()


@pytest.mark.asyncio
async def test_is_ra3_connected(ra3_bridge: Bridge):
    """Test the is_connected method returns connection state."""
    assert ra3_bridge.target.is_connected() is True

    def connect():
        raise NotImplementedError()

    other = smartbridge.Smartbridge(connect)
    assert other.is_connected() is False
    await ra3_bridge.target.close()


@pytest.mark.asyncio
async def test_ra3_notifications(ra3_bridge: Bridge):
    """Test notifications are sent to subscribers."""
    notified = False

    def callback():
        nonlocal notified
        notified = True

    ra3_bridge.target.add_subscriber("1377", callback)
    ra3_bridge.leap.send_unsolicited(
        Response(
            CommuniqueType="ReadResponse",
            Header=ResponseHeader(
                MessageBodyType="OneZoneStatus",
                StatusCode=ResponseStatus(200, "OK"),
                Url="/zone/1337/status",
            ),
            Body={"ZoneStatus": {"Level": 100, "Zone": {"href": "/zone/1377"}}},
        )
    )
    await asyncio.wait_for(ra3_bridge.leap.requests.join(), 10)
    assert notified
    await ra3_bridge.target.close()


@pytest.mark.asyncio
async def test_ra3_device_list(ra3_bridge: Bridge):
    """Test methods getting devices."""
    devices = ra3_bridge.target.get_devices()
    expected_devices = {
        "1": {
            "button_groups": None,
            "current_state": -1,
            "device_id": "1",
            "fan_speed": None,
            "model": "JanusProcRA3",
            "name": "Equipment Room_Enclosure Device 001_RadioRa3Processor",
            "serial": 11111111,
            "type": None,
            "zone": "1",
        },
        "1361": {
            "button_groups": None,
            "current_state": 0,
            "device_id": "1361",
            "fan_speed": None,
            "model": None,
            "name": "Primary Bath_Vanities",
            "serial": None,
            "tilt": None,
            "type": "Dimmed",
            "zone": "1361",
        },
        "1377": {
            "button_groups": None,
            "current_state": 0,
            "device_id": "1377",
            "fan_speed": None,
            "model": None,
            "name": "Primary Bath_Shower & Tub",
            "serial": None,
            "tilt": None,
            "type": "Dimmed",
            "zone": "1377",
        },
        "1393": {
            "button_groups": None,
            "current_state": 0,
            "device_id": "1393",
            "fan_speed": None,
            "model": None,
            "name": "Primary Bath_Vent",
            "serial": None,
            "tilt": None,
            "type": "Switched",
            "zone": "1393",
        },
        "1488": {
            "button_groups": ["1491"],
            "control_station_name": "Primary Bath_Entry",
            "current_state": -1,
            "device_id": "1488",
            "fan_speed": None,
            "model": "PJ2-3BRL-XXX-A02",
            "name": "Primary Bath_Entry_Audio Pico_Pico3ButtonRaiseLower",
            "serial": None,
            "type": "Pico3ButtonRaiseLower",
            "zone": None,
        },
        "2010": {
            "button_groups": None,
            "current_state": 0,
            "device_id": "2010",
            "fan_speed": None,
            "model": None,
            "name": "Porch_Porch",
            "serial": None,
            "tilt": None,
            "type": "Dimmed",
            "zone": "2010",
        },
        "2091": {
            "button_groups": None,
            "current_state": 0,
            "device_id": "2091",
            "fan_speed": None,
            "model": None,
            "name": "Entry_Overhead",
            "serial": None,
            "tilt": None,
            "type": "Dimmed",
            "zone": "2091",
        },
        "2107": {
            "button_groups": None,
            "current_state": 0,
            "device_id": "2107",
            "fan_speed": None,
            "model": None,
            "name": "Entry_Landscape",
            "serial": None,
            "tilt": None,
            "type": "Dimmed",
            "zone": "2107",
        },
        "2139": {
            "button_groups": ["2148"],
            "control_station_name": "Entry_Entry by Living Room",
            "current_state": -1,
            "device_id": "2139",
            "fan_speed": None,
            "model": "RRST-W4B-XX",
            "name": "Entry_Entry by Living Room_Scene Keypad_SunnataKeypad",
            "serial": None,
            "type": "SunnataKeypad",
            "zone": None,
        },
        "2144": {
            "current_state": -1,
            "device_id": "2144",
            "fan_speed": None,
            "model": "KeypadLED",
            "name": "Entry_Entry by Living Room_Bright LED",
            "serial": None,
            "type": "KeypadLED",
            "zone": None,
        },
        "2145": {
            "current_state": -1,
            "device_id": "2145",
            "fan_speed": None,
            "model": "KeypadLED",
            "name": "Entry_Entry by Living Room_Entertain LED",
            "serial": None,
            "type": "KeypadLED",
            "zone": None,
        },
        "2146": {
            "current_state": -1,
            "device_id": "2146",
            "fan_speed": None,
            "model": "KeypadLED",
            "name": "Entry_Entry by Living Room_Dining LED",
            "serial": None,
            "type": "KeypadLED",
            "zone": None,
        },
        "2147": {
            "current_state": -1,
            "device_id": "2147",
            "fan_speed": None,
            "model": "KeypadLED",
            "name": "Entry_Entry by Living Room_Off LED",
            "serial": None,
            "type": "KeypadLED",
            "zone": None,
        },
        "2171": {
            "button_groups": ["2180"],
            "control_station_name": "Entry_Entry by Living Room",
            "current_state": -1,
            "device_id": "2171",
            "fan_speed": None,
            "model": "RRST-W4B-XX",
            "name": "Entry_Entry by Living Room_Fan Keypad_SunnataKeypad",
            "serial": None,
            "type": "SunnataKeypad",
            "zone": None,
        },
        "2176": {
            "current_state": -1,
            "device_id": "2176",
            "fan_speed": None,
            "model": "KeypadLED",
            "name": "Entry_Entry by Living Room_Fan High LED",
            "serial": None,
            "type": "KeypadLED",
            "zone": None,
        },
        "2177": {
            "current_state": -1,
            "device_id": "2177",
            "fan_speed": None,
            "model": "KeypadLED",
            "name": "Entry_Entry by Living Room_Medium LED",
            "serial": None,
            "type": "KeypadLED",
            "zone": None,
        },
        "2178": {
            "current_state": -1,
            "device_id": "2178",
            "fan_speed": None,
            "model": "KeypadLED",
            "name": "Entry_Entry by Living Room_Low LED",
            "serial": None,
            "type": "KeypadLED",
            "zone": None,
        },
        "2179": {
            "current_state": -1,
            "device_id": "2179",
            "fan_speed": None,
            "model": "KeypadLED",
            "name": "Entry_Entry by Living Room_Off LED",
            "serial": None,
            "type": "KeypadLED",
            "zone": None,
        },
        "2939": {
            "button_groups": ["2942"],
            "control_station_name": "Primary Bath_Vanity",
            "current_state": -1,
            "device_id": "2939",
            "fan_speed": None,
            "model": "PJ2-3BRL-XXX-A02",
            "name": "Primary Bath_Vanity_Audio Pico_Pico3ButtonRaiseLower",
            "serial": None,
            "type": "Pico3ButtonRaiseLower",
            "zone": None,
        },
        "5341": {
            "button_groups": ["5344"],
            "control_station_name": "Equipment Room_TestingPico",
            "current_state": -1,
            "device_id": "5341",
            "fan_speed": None,
            "model": "PJ2-3BRL-XXX-L01",
            "name": "Equipment "
            "Room_TestingPico_TestingPicoDev_Pico3ButtonRaiseLower",
            "serial": 68130838,
            "type": "Pico3ButtonRaiseLower",
            "zone": None,
        },
        "536": {
            "button_groups": None,
            "current_state": 0,
            "device_id": "536",
            "fan_speed": None,
            "model": None,
            "name": "Equipment Room_Overhead",
            "serial": None,
            "tilt": None,
            "type": "Switched",
            "zone": "536",
        },
    }

    assert devices == expected_devices

    ra3_bridge.leap.send_unsolicited(
        Response(
            CommuniqueType="ReadResponse",
            Header=ResponseHeader(
                MessageBodyType="OneZoneStatus",
                StatusCode=ResponseStatus(200, "OK"),
                Url="/zone/1377/status",
            ),
            Body={"ZoneStatus": {"Level": 100, "Zone": {"href": "/zone/1377"}}},
        )
    )

    devices = ra3_bridge.target.get_devices()
    assert devices["1377"]["current_state"] == 100
    assert devices["1488"]["current_state"] == -1

    devices = ra3_bridge.target.get_devices_by_domain("light")
    assert len(devices) == 5
    assert devices[0]["device_id"] == "1361"

    devices = ra3_bridge.target.get_devices_by_type("Dimmed")
    assert len(devices) == 5
    assert devices[0]["device_id"] == "1361"

    devices = ra3_bridge.target.get_devices_by_types(
        ("Pico3ButtonRaiseLower", "Dimmed")
    )
    assert len(devices) == 8

    device = ra3_bridge.target.get_device_by_id("2939")
    assert device["device_id"] == "2939"

    devices = ra3_bridge.target.get_devices_by_domain("fan")
    assert len(devices) == 0

    devices = ra3_bridge.target.get_devices_by_type("CasetaFanSpeedController")
    assert len(devices) == 0

    await ra3_bridge.target.close()


@pytest.mark.asyncio
async def test_ra3_area_list(ra3_bridge: Bridge):
    """Test the list of areas loaded by the bridge."""
    expected_areas = {
        "2796": {"id": "2796", "name": "Porch"},
        "547": {"id": "547", "name": "Primary Bath"},
        "766": {"id": "766", "name": "Entry"},
        "83": {"id": "83", "name": "Equipment Room"},
    }

    assert ra3_bridge.target.areas == expected_areas
    await ra3_bridge.target.close()


@pytest.mark.asyncio
async def test_ra3_button_status_change(ra3_bridge: Bridge):
    """Test that the status is updated when Pico button is pressed."""
    ra3_bridge.leap.send_to_subscribers(
        Response(
            CommuniqueType="ReadResponse",
            Header=ResponseHeader(
                MessageBodyType="OneButtonStatusEvent",
                StatusCode=ResponseStatus(200, "OK"),
                Url="/button/2946/status/event",
            ),
            Body={
                "ButtonStatus": {
                    "Button": {"href": "/button/2946"},
                    "ButtonEvent": {"EventType": "Press"},
                }
            },
        )
    )
    new_status = ra3_bridge.target.buttons["2946"]["current_state"]
    assert new_status == BUTTON_STATUS_PRESSED
    await ra3_bridge.target.close()


@pytest.mark.asyncio
async def test_ra3_button_status_change_notification(ra3_bridge: Bridge):
    """Test that button status changes send notifications."""
    notified = False

    def notify(status):
        assert status == BUTTON_STATUS_PRESSED
        nonlocal notified
        notified = True

    ra3_bridge.target.add_button_subscriber("2946", notify)
    ra3_bridge.leap.send_to_subscribers(
        Response(
            CommuniqueType="ReadResponse",
            Header=ResponseHeader(
                MessageBodyType="OneButtonStatusEvent",
                StatusCode=ResponseStatus(200, "OK"),
                Url="/button/2946/status/event",
            ),
            Body={
                "ButtonStatus": {
                    "Button": {"href": "/button/2946"},
                    "ButtonEvent": {"EventType": "Press"},
                }
            },
        )
    )
    assert notified
    await ra3_bridge.target.close()


@pytest.mark.asyncio
async def test_ra3_is_on(ra3_bridge: Bridge):
    """Test the is_on method returns device state."""
    ra3_bridge.leap.send_unsolicited(
        Response(
            CommuniqueType="ReadResponse",
            Header=ResponseHeader(
                MessageBodyType="OneZoneStatus",
                StatusCode=ResponseStatus(200, "OK"),
                Url="/zone/2107/status",
            ),
            Body={"ZoneStatus": {"Level": 50, "Zone": {"href": "/zone/2107"}}},
        )
    )

    assert ra3_bridge.target.is_on("2107") is True

    ra3_bridge.leap.send_unsolicited(
        Response(
            CommuniqueType="ReadResponse",
            Header=ResponseHeader(
                MessageBodyType="OneZoneStatus",
                StatusCode=ResponseStatus(200, "OK"),
                Url="/zone/2107/status",
            ),
            Body={"ZoneStatus": {"Level": 0, "Zone": {"href": "/zone/2107"}}},
        )
    )

    assert ra3_bridge.target.is_on("2107") is False
    await ra3_bridge.target.close()


@pytest.mark.asyncio
async def test_ra3_set_value(ra3_bridge: Bridge, event_loop):
    """Test that setting values produces the right commands."""
    print("BORE1")
    task = event_loop.create_task(ra3_bridge.target.set_value("2107", 50))
    command, response = await ra3_bridge.leap.requests.get()
    assert command == Request(
        communique_type="CreateRequest",
        url="/zone/2107/commandprocessor",
        body={
            "Command": {
                "CommandType": "GoToLevel",
                "Parameter": [{"Type": "Level", "Value": 50}],
            }
        },
    )
    response.set_result(
        Response(
            CommuniqueType="CreateResponse",
            Header=ResponseHeader(
                MessageBodyType="OneZoneStatus",
                StatusCode=ResponseStatus(201, "Created"),
                Url="/zone/2107/commandprocessor",
            ),
            Body={
                "ZoneStatus": {
                    "href": "/zone/2107/status",
                    "Level": 50,
                    "Zone": {"href": "/zone/2107"},
                }
            },
        )
    )
    ra3_bridge.leap.requests.task_done()
    await task

    task = event_loop.create_task(ra3_bridge.target.turn_on("2107"))
    command, response = await ra3_bridge.leap.requests.get()
    assert command == Request(
        communique_type="CreateRequest",
        url="/zone/2107/commandprocessor",
        body={
            "Command": {
                "CommandType": "GoToLevel",
                "Parameter": [{"Type": "Level", "Value": 100}],
            }
        },
    )
    response.set_result(
        Response(
            CommuniqueType="CreateResponse",
            Header=ResponseHeader(
                MessageBodyType="OneZoneStatus",
                StatusCode=ResponseStatus(201, "Created"),
                Url="/zone/2107/commandprocessor",
            ),
            Body={
                "ZoneStatus": {
                    "href": "/zone/2107/status",
                    "Level": 100,
                    "Zone": {"href": "/zone/2107"},
                }
            },
        ),
    )
    ra3_bridge.leap.requests.task_done()
    await task

    task = event_loop.create_task(ra3_bridge.target.turn_off("2107"))
    command, response = await ra3_bridge.leap.requests.get()
    assert command == Request(
        communique_type="CreateRequest",
        url="/zone/2107/commandprocessor",
        body={
            "Command": {
                "CommandType": "GoToLevel",
                "Parameter": [{"Type": "Level", "Value": 0}],
            }
        },
    )
    response.set_result(
        Response(
            CommuniqueType="CreateResponse",
            Header=ResponseHeader(
                MessageBodyType="OneZoneStatus",
                StatusCode=ResponseStatus(201, "Created"),
                Url="/zone/2107/commandprocessor",
            ),
            Body={
                "ZoneStatus": {
                    "href": "/zone/2107/status",
                    "Level": 0,
                    "Zone": {"href": "/zone/2107"},
                }
            },
        ),
    )
    ra3_bridge.leap.requests.task_done()
    await task
    await ra3_bridge.target.close()


@pytest.mark.asyncio
async def test_ra3_set_value_with_fade(ra3_bridge: Bridge, event_loop):
    """Test that setting values with fade_time produces the right commands."""
    task = event_loop.create_task(
        ra3_bridge.target.set_value("2107", 50, fade_time=timedelta(seconds=4))
    )
    command, _ = await ra3_bridge.leap.requests.get()
    assert command == Request(
        communique_type="CreateRequest",
        url="/zone/2107/commandprocessor",
        body={
            "Command": {
                "CommandType": "GoToDimmedLevel",
                "DimmedLevelParameters": {"Level": 50, "FadeTime": "00:00:04"},
            }
        },
    )
    ra3_bridge.leap.requests.task_done()
    task.cancel()
    await ra3_bridge.target.close()


@pytest.mark.asyncio
<<<<<<< HEAD
async def test_qsx_set_keypad_led_value(qsx_processor: Bridge, event_loop):
    """Test that setting the value of a keypad LED produces the right command."""
    task = event_loop.create_task(qsx_processor.target.set_value("1631", 50))
    command, _ = await qsx_processor.leap.requests.get()
    assert command == Request(
        communique_type="UpdateRequest",
        url="/led/1631/status",
        body={"LEDStatus": {"State": "On"}},
    )
    qsx_processor.leap.requests.task_done()
    task.cancel()
    await qsx_processor.target.close()


@pytest.mark.asyncio
async def test_qsx_set_ketra_level(qsx_processor: Bridge, event_loop):
    """
    Test that setting the level of a Ketra lamp without a fade time produces the
    right command.
    """
    task = event_loop.create_task(qsx_processor.target.set_value("985", 50))
    command, _ = await qsx_processor.leap.requests.get()
    assert command == Request(
        communique_type="CreateRequest",
        url="/zone/985/commandprocessor",
        body={
            "Command": {
                "CommandType": "GoToSpectrumTuningLevel",
                "SpectrumTuningLevelParameters": {"Level": 50},
            }
        },
    )
    qsx_processor.leap.requests.task_done()
    task.cancel()
    await qsx_processor.target.close()


@pytest.mark.asyncio
async def test_qsx_set_ketra_level_with_fade(qsx_processor: Bridge, event_loop):
    """
    Test that setting the level of a Ketra lamp with a fade time produces the
    right command.
    """
    task = event_loop.create_task(
        qsx_processor.target.set_value("985", 50, fade_time=timedelta(seconds=4))
    )
    command, _ = await qsx_processor.leap.requests.get()
    assert command == Request(
        communique_type="CreateRequest",
        url="/zone/985/commandprocessor",
        body={
            "Command": {
                "CommandType": "GoToSpectrumTuningLevel",
                "SpectrumTuningLevelParameters": {"Level": 50, "FadeTime": "00:00:04"},
            }
        },
    )
    qsx_processor.leap.requests.task_done()
    task.cancel()
    await qsx_processor.target.close()


@pytest.mark.asyncio
async def test_qsx_tap_button(qsx_processor: Bridge, event_loop):
    """Test that tapping a keypad button produces the right command."""
    task = event_loop.create_task(qsx_processor.target.tap_button("1422"))
    command, _ = await qsx_processor.leap.requests.get()
    assert command == Request(
        communique_type="CreateRequest",
        url="/button/1422/commandprocessor",
        body={
            "Command": {
                "CommandType": "PressAndRelease",
            }
        },
    )
    qsx_processor.leap.requests.task_done()
    task.cancel()
    await qsx_processor.target.close()


@pytest.mark.asyncio
async def test_qsx_button_led_notification(qsx_processor: Bridge):
    """Test button LED status events are sent to subscribers."""
    notified = False

    def callback():
        nonlocal notified
        notified = True

    qsx_processor.target.add_subscriber("1631", callback)
    qsx_processor.leap.send_unsolicited(
        Response(
            CommuniqueType="ReadResponse",
            Header=ResponseHeader(
                MessageBodyType="OneLEDStatus",
                StatusCode=ResponseStatus(200, "OK"),
                Url="/led/1631/status",
            ),
            Body={
                "LEDStatus": {
                    "href": "/led/1631/status",
                    "LED": {"href": "/led/1631"},
                    "State": "On",
                }
            },
        )
    )
    await asyncio.wait_for(qsx_processor.leap.requests.join(), 10)
    assert notified


@pytest.mark.asyncio
async def test_qsx_get_buttons(qsx_processor: Bridge):
    """Test that the get_buttons function returns the expected value."""
    buttons = qsx_processor.target.get_buttons()
    expected_buttons = {
        "1422": {
            "button_group": "1421",
            "button_led": "1414",
            "button_name": "Button 1",
            "button_number": 1,
            "current_state": "Release",
            "device_id": "1422",
            "model": "Homeowner Keypad",
            "name": "Equipment Room_Homeowner Keypad Loc_Ho Kpd_HomeownerKeypad",
            "serial": None,
            "type": "HomeownerKeypad",
        },
        "1425": {
            "button_group": "1421",
            "button_led": "1415",
            "button_name": "Button 2",
            "button_number": 2,
            "current_state": "Release",
            "device_id": "1425",
            "model": "Homeowner Keypad",
            "name": "Equipment Room_Homeowner Keypad Loc_Ho Kpd_HomeownerKeypad",
            "serial": None,
            "type": "HomeownerKeypad",
        },
        "1428": {
            "button_group": "1421",
            "button_led": "1416",
            "button_name": "Button 3",
            "button_number": 3,
            "current_state": "Release",
            "device_id": "1428",
            "model": "Homeowner Keypad",
            "name": "Equipment Room_Homeowner Keypad Loc_Ho Kpd_HomeownerKeypad",
            "serial": None,
            "type": "HomeownerKeypad",
        },
        "1431": {
            "button_group": "1421",
            "button_led": "1417",
            "button_name": "Button 4",
            "button_number": 4,
            "current_state": "Release",
            "device_id": "1431",
            "model": "Homeowner Keypad",
            "name": "Equipment Room_Homeowner Keypad Loc_Ho Kpd_HomeownerKeypad",
            "serial": None,
            "type": "HomeownerKeypad",
        },
        "1434": {
            "button_group": "1421",
            "button_led": "1418",
            "button_name": "Button 5",
            "button_number": 5,
            "current_state": "Release",
            "device_id": "1434",
            "model": "Homeowner Keypad",
            "name": "Equipment Room_Homeowner Keypad Loc_Ho Kpd_HomeownerKeypad",
            "serial": None,
            "type": "HomeownerKeypad",
        },
        "1437": {
            "button_group": "1421",
            "button_led": "1419",
            "button_name": "Button 6",
            "button_number": 6,
            "current_state": "Release",
            "device_id": "1437",
            "model": "Homeowner Keypad",
            "name": "Equipment Room_Homeowner Keypad Loc_Ho Kpd_HomeownerKeypad",
            "serial": None,
            "type": "HomeownerKeypad",
        },
        "1440": {
            "button_group": "1421",
            "button_led": "1420",
            "button_name": "Vacation Mode",
            "button_number": 7,
            "current_state": "Release",
            "device_id": "1440",
            "model": "Homeowner Keypad",
            "name": "Equipment Room_Homeowner Keypad Loc_Ho Kpd_HomeownerKeypad",
            "serial": None,
            "type": "HomeownerKeypad",
        },
        "1520": {
            "button_group": "1519",
            "button_led": "1517",
            "button_name": "Welcome",
            "button_number": 1,
            "current_state": "Release",
            "device_id": "1520",
            "model": "HQWT-U-P2W",
            "name": "Foyer_Front Door_Keypad 2_PalladiomKeypad",
            "serial": None,
            "type": "PalladiomKeypad",
        },
        "1524": {
            "button_group": "1519",
            "button_led": "1518",
            "button_name": "Goodbye",
            "button_number": 4,
            "current_state": "Release",
            "device_id": "1524",
            "model": "HQWT-U-P2W",
            "name": "Foyer_Front Door_Keypad 2_PalladiomKeypad",
            "serial": None,
            "type": "PalladiomKeypad",
        },
        "1602": {
            "button_group": "1601",
            "button_led": "1597",
            "button_name": "Living Room",
            "button_number": 1,
            "current_state": "Release",
            "device_id": "1602",
            "model": "HQWT-U-P4W",
            "name": "Living Room_Entryway_Device 1_PalladiomKeypad",
            "serial": None,
            "type": "PalladiomKeypad",
        },
        "1606": {
            "button_group": "1601",
            "button_led": "1598",
            "button_name": "Shades",
            "button_number": 2,
            "current_state": "Release",
            "device_id": "1606",
            "model": "HQWT-U-P4W",
            "name": "Living Room_Entryway_Device 1_PalladiomKeypad",
            "serial": None,
            "type": "PalladiomKeypad",
        },
        "1610": {
            "button_group": "1601",
            "button_led": "1599",
            "button_name": "Entertain",
            "button_number": 3,
            "current_state": "Release",
            "device_id": "1610",
            "model": "HQWT-U-P4W",
            "name": "Living Room_Entryway_Device 1_PalladiomKeypad",
            "serial": None,
            "type": "PalladiomKeypad",
        },
        "1614": {
            "button_group": "1601",
            "button_led": "1600",
            "button_name": "Relax",
            "button_number": 4,
            "current_state": "Release",
            "device_id": "1614",
            "model": "HQWT-U-P4W",
            "name": "Living Room_Entryway_Device 1_PalladiomKeypad",
            "serial": None,
            "type": "PalladiomKeypad",
        },
        "1636": {
            "button_group": "1635",
            "button_led": "1631",
            "button_name": "Bedroom",
            "button_number": 1,
            "current_state": "Release",
            "device_id": "1636",
            "model": "HQWT-U-P4W",
            "name": "Bedroom 1_Entryway_Device 1_PalladiomKeypad",
            "serial": None,
            "type": "PalladiomKeypad",
        },
        "1640": {
            "button_group": "1635",
            "button_led": "1632",
            "button_name": "Shades",
            "button_number": 2,
            "current_state": "Release",
            "device_id": "1640",
            "model": "HQWT-U-P4W",
            "name": "Bedroom 1_Entryway_Device 1_PalladiomKeypad",
            "serial": None,
            "type": "PalladiomKeypad",
        },
        "1644": {
            "button_group": "1635",
            "button_led": "1633",
            "button_name": "Bright",
            "button_number": 3,
            "current_state": "Release",
            "device_id": "1644",
            "model": "HQWT-U-P4W",
            "name": "Bedroom 1_Entryway_Device 1_PalladiomKeypad",
            "serial": None,
            "type": "PalladiomKeypad",
        },
        "1648": {
            "button_group": "1635",
            "button_led": "1634",
            "button_name": "Dimmed",
            "button_number": 4,
            "current_state": "Release",
            "device_id": "1648",
            "model": "HQWT-U-P4W",
            "name": "Bedroom 1_Entryway_Device 1_PalladiomKeypad",
            "serial": None,
            "type": "PalladiomKeypad",
        },
        "1670": {
            "button_group": "1669",
            "button_led": "1665",
            "button_name": "Bathroom",
            "button_number": 1,
            "current_state": "Release",
            "device_id": "1670",
            "model": "HQWT-U-P4W",
            "name": "Bathroom 1_Entryway_Device 1_PalladiomKeypad",
            "serial": None,
            "type": "PalladiomKeypad",
        },
        "1674": {
            "button_group": "1669",
            "button_led": "1666",
            "button_name": "Fan",
            "button_number": 2,
            "current_state": "Release",
            "device_id": "1674",
            "model": "HQWT-U-P4W",
            "name": "Bathroom 1_Entryway_Device 1_PalladiomKeypad",
            "serial": None,
            "type": "PalladiomKeypad",
        },
        "1678": {
            "button_group": "1669",
            "button_led": "1667",
            "button_name": "Bright",
            "button_number": 3,
            "current_state": "Release",
            "device_id": "1678",
            "model": "HQWT-U-P4W",
            "name": "Bathroom 1_Entryway_Device 1_PalladiomKeypad",
            "serial": None,
            "type": "PalladiomKeypad",
        },
        "1682": {
            "button_group": "1669",
            "button_led": "1668",
            "button_name": "Dimmed",
            "button_number": 4,
            "current_state": "Release",
            "device_id": "1682",
            "model": "HQWT-U-P4W",
            "name": "Bathroom 1_Entryway_Device 1_PalladiomKeypad",
            "serial": None,
            "type": "PalladiomKeypad",
        },
        "861": {
            "button_group": "860",
            "button_led": "856",
            "button_name": "Foyer",
            "button_number": 1,
            "current_state": "Release",
            "device_id": "861",
            "model": "HQWT-U-P4W",
            "name": "Foyer_Front Door_Keypad 1_PalladiomKeypad",
            "serial": None,
            "type": "PalladiomKeypad",
        },
        "865": {
            "button_group": "860",
            "button_led": "857",
            "button_name": "Shades",
            "button_number": 2,
            "current_state": "Release",
            "device_id": "865",
            "model": "HQWT-U-P4W",
            "name": "Foyer_Front Door_Keypad 1_PalladiomKeypad",
            "serial": None,
            "type": "PalladiomKeypad",
        },
        "869": {
            "button_group": "860",
            "button_led": "858",
            "button_name": "Entertain",
            "button_number": 3,
            "current_state": "Release",
            "device_id": "869",
            "model": "HQWT-U-P4W",
            "name": "Foyer_Front Door_Keypad 1_PalladiomKeypad",
            "serial": None,
            "type": "PalladiomKeypad",
        },
        "873": {
            "button_group": "860",
            "button_led": "859",
            "button_name": "Dimmed",
            "button_number": 4,
            "current_state": "Release",
            "device_id": "873",
            "model": "HQWT-U-P4W",
            "name": "Foyer_Front Door_Keypad 1_PalladiomKeypad",
            "serial": None,
            "type": "PalladiomKeypad",
        },
    }
    assert buttons == expected_buttons


@pytest.mark.asyncio
async def test_get_devices_by_invalid_domain(bridge: Bridge):
    """Tests that getting devices for an invalid domain returns an empty list."""
    devices = bridge.target.get_devices_by_domain("this_is_an_invalid_domain")
    assert devices == []


@pytest.mark.asyncio
async def test_qsx_get_devices_for_invalid_zone(qsx_processor: Bridge):
    """Tests that getting devices for an invalid zone raises an exception."""
    try:
        _ = qsx_processor.target.get_device_by_zone_id("2")
        assert False
    except KeyError:
        assert True
=======
async def test_ra3_occupancy_group_list(ra3_bridge: Bridge):
    """Test the list of occupancy groups loaded by the bridge."""
    # Occupancy group 766 has multiple sensor devices, but should only appear once
    expected_groups = {
        "766": {
            "occupancy_group_id": "766",
            "name": "Entry Occupancy",
            "status": OCCUPANCY_GROUP_UNKNOWN,
            "sensors": ["1870", "1888"],
        },
        "2796": {
            "occupancy_group_id": "2796",
            "name": "Porch Occupancy",
            "status": OCCUPANCY_GROUP_UNKNOWN,
            "sensors": ["1970"],
        },
    }

    assert ra3_bridge.target.occupancy_groups == expected_groups
>>>>>>> 1eaa62f7
<|MERGE_RESOLUTION|>--- conflicted
+++ resolved
@@ -469,7 +469,22 @@
             response.set_result(self.button_subscription_data_result)
             leap.requests.task_done()
 
-<<<<<<< HEAD
+        # Read request on /device?where=IsThisDevice:false
+        request, response = await wait(leap.requests.get())
+        assert request == Request(
+            communique_type="ReadRequest", url="/device?where=IsThisDevice:false"
+        )
+        response.set_result(response_from_json_file("ra3/device-list.json"))
+        leap.requests.task_done()
+
+        # Subscribe request on /area/status
+        request, response = await wait(leap.requests.get())
+        assert request == Request(
+            communique_type="SubscribeRequest", url="/area/status"
+        )
+        response.set_result(response_from_json_file("ra3/area/status-subscribe.json"))
+        leap.requests.task_done()
+
     async def _accept_connection_qsx(self, leap, wait):
         """Accept a connection as a mock QSX processor (implementation)."""
         hwqsx_response_path = RESPONSE_PATH[HWQSX_PROCESSOR]
@@ -549,24 +564,7 @@
             response.set_result(self.button_subscription_data_result)
             leap.requests.task_done()
 
-=======
-        # Read request on /device?where=IsThisDevice:false
-        request, response = await wait(leap.requests.get())
-        assert request == Request(
-            communique_type="ReadRequest", url="/device?where=IsThisDevice:false"
-        )
-        response.set_result(response_from_json_file("ra3/device-list.json"))
-        leap.requests.task_done()
-
-        # Subscribe request on /area/status
-        request, response = await wait(leap.requests.get())
-        assert request == Request(
-            communique_type="SubscribeRequest", url="/area/status"
-        )
-        response.set_result(response_from_json_file("ra3/area/status-subscribe.json"))
-        leap.requests.task_done()
-
->>>>>>> 1eaa62f7
+
     def disconnect(self, exception=None):
         """Disconnect SmartBridge."""
         if exception is None:
@@ -2055,7 +2053,6 @@
 
 
 @pytest.mark.asyncio
-<<<<<<< HEAD
 async def test_qsx_set_keypad_led_value(qsx_processor: Bridge, event_loop):
     """Test that setting the value of a keypad LED produces the right command."""
     task = event_loop.create_task(qsx_processor.target.set_value("1631", 50))
@@ -2492,7 +2489,9 @@
         assert False
     except KeyError:
         assert True
-=======
+
+
+@pytest.mark.asyncio
 async def test_ra3_occupancy_group_list(ra3_bridge: Bridge):
     """Test the list of occupancy groups loaded by the bridge."""
     # Occupancy group 766 has multiple sensor devices, but should only appear once
@@ -2511,5 +2510,4 @@
         },
     }
 
-    assert ra3_bridge.target.occupancy_groups == expected_groups
->>>>>>> 1eaa62f7
+    assert ra3_bridge.target.occupancy_groups == expected_groups