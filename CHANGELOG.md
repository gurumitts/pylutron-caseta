--- conflicted
+++ resolved
@@ -7,14 +7,11 @@
 
 ## [Unreleased]
 
-<<<<<<< HEAD
-### Fixed
-
-- An error would occur if a button group contained no buttons.
-=======
 ## Added
 - Support for over 99 areas.
->>>>>>> b273e3d3
+
+### Fixed
+- An error would occur if a button group contained no buttons.
 
 ## [0.19.0] - 2024-01-27
 
