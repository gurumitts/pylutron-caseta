"""Guide the user through pairing and save the necessary files."""

import asyncio
import json
import logging
import socket
import ssl
import tempfile
from typing import Callable, Optional, Tuple, TypedDict
import os

from cryptography import x509
from cryptography.hazmat.backends import default_backend
from cryptography.hazmat.primitives import hashes, serialization
from cryptography.hazmat.primitives.asymmetric import rsa
from cryptography.x509.oid import NameOID  # type: ignore

from .assets import LAP_CA_PEM, LAP_CERT_PEM, LAP_KEY_PEM, LUTRON_ROOT_CA_PEM

LOGGER = logging.getLogger(__name__)

CERT_COMMON_NAME = "pylutron_caseta"

SOCKET_TIMEOUT = 10
BUTTON_PRESS_TIMEOUT = 180
CERT_SUBJECT = x509.Name([x509.NameAttribute(NameOID.COMMON_NAME, CERT_COMMON_NAME)])

PAIR_KEY = "key"
PAIR_CERT = "cert"
PAIR_CA = "ca"
PAIR_VERSION = "version"


class PairingData(TypedDict):
    """The certificate information from a successful pairing operation."""

    key: str
    cert: str
    ca: str
    version: str


class JsonSocket:
    """A socket that reads and writes json objects."""

    def __init__(self, reader, writer):
        """Create a JsonSocket wrapping the provided socket."""
        self._writer = writer
        self._reader = reader

    async def async_read_json(self, timeout):
        """Read an object."""
        buffer = await asyncio.wait_for(self._reader.readline(), timeout=timeout)
        if buffer == b"":
            return None

        LOGGER.debug("received: %s", buffer)
        return json.loads(buffer.decode("UTF-8"))

    async def async_write_json(self, obj):
        """Write an object."""
        buffer = f"{json.dumps(obj)}\r\n".encode("ASCII")
        self._writer.write(buffer)
        LOGGER.debug("sent: %s", buffer)

    def __del__(self):
        """Cleanup when the object is deleted."""
        self._writer.close()


async def async_pair(
    server_addr: str, ready: Optional[Callable[[], None]] = None
) -> PairingData:
    """Pair with a lutron bridge."""
    loop = asyncio.get_running_loop()
    csr, key_bytes_pem, ssl_context = await loop.run_in_executor(
        None, _generate_csr_with_ssl_context
    )

<<<<<<< HEAD
    try:
        cert_pem, ca_pem = await _async_generate_certificate(server_addr, ssl_context, csr)
    except ssl.SSLCertVerificationError:
        """SSL certificate verification error - might be an RA3 processor, try to connect using the lutron-root certificate instead of LAP_CA"""
        ssl_context.load_verify_locations(cadata=LUTRON_ROOT_CA_PEM)
        cert_pem, ca_pem = await _async_generate_certificate(server_addr, ssl_context, csr)
        """Generate certificates worked with RA3 lutron-root so bridge is RA3. Discard the ca_pem for caseta and replace with LUTRON_ROOT_CA_PEM"""
        ca_pem = LUTRON_ROOT_CA_PEM
=======
    cert_pem, ca_pem = await _async_generate_certificate(
        server_addr, ssl_context, csr, ready
    )
>>>>>>> ee58cc21

    signed_ssl_context = await loop.run_in_executor(
        None, _generate_signed_ssl_context, key_bytes_pem, cert_pem, ca_pem
    )

    leap_response = await _async_verify_certificate(server_addr, signed_ssl_context)

    version = leap_response["Body"]["PingResponse"]["LEAPVersion"]

    LOGGER.debug(
        "Successfully connected to bridge, running LEAP Server version %s", version
    )

    return {
        "key": key_bytes_pem.decode("ASCII"),
        "cert": cert_pem,
        "ca": ca_pem,
        "version": version,
    }


<<<<<<< HEAD
async def _async_generate_certificate(server_addr, ssl_context, csr):    
=======
async def _async_generate_certificate(
    server_addr: str,
    ssl_context: ssl.SSLContext,
    csr: x509.CertificateSigningRequest,
    ready: Optional[Callable[[], None]],
) -> Tuple[str, str]:
>>>>>>> ee58cc21
    reader, writer = await asyncio.wait_for(
        asyncio.open_connection(
            server_addr,
            8083,
            server_hostname="",
            ssl=ssl_context,
            family=socket.AF_INET,
        ),
        timeout=SOCKET_TIMEOUT,
    )

    json_socket = JsonSocket(reader, writer)
    LOGGER.info("Press the small black button on the back of the Caseta bridge...")
    if ready is not None:
        ready()
    while True:
        message = await json_socket.async_read_json(BUTTON_PRESS_TIMEOUT)
        if message.get("Header", {}).get("ContentType", "").startswith(
            "status;"
        ) and "PhysicalAccess" in (
            message.get("Body", {}).get("Status", {}).get("Permissions", [])
        ):
            break

    LOGGER.debug("Getting my certificate...")
    csr_text = csr.public_bytes(serialization.Encoding.PEM).decode("ASCII")
    await json_socket.async_write_json(
        {
            "Header": {
                "RequestType": "Execute",
                "Url": "/pair",
                "ClientTag": "get-cert",
            },
            "Body": {
                "CommandType": "CSR",
                "Parameters": {
                    "CSR": csr_text,
                    "DisplayName": CERT_COMMON_NAME,
                    "DeviceUID": "000000000000",
                    "Role": "Admin",
                },
            },
        }
    )
    while True:
        message = await json_socket.async_read_json(SOCKET_TIMEOUT)
        if message.get("Header", {}).get("ClientTag") == "get-cert":
            break
    signing_result = message["Body"]["SigningResult"]
    LOGGER.debug("Got certificates")
    return signing_result["Certificate"], signing_result["RootCertificate"]


def _generate_private_key():
    LOGGER.info("Generating a new private key...")
    return rsa.generate_private_key(
        public_exponent=65537, key_size=2048, backend=default_backend()
    )


def _convert_private_key_to_pem(private_key) -> bytes:
    return private_key.private_bytes(
        encoding=serialization.Encoding.PEM,
        format=serialization.PrivateFormat.PKCS8,
        encryption_algorithm=serialization.NoEncryption(),
    )


def _generate_csr(private_key) -> x509.CertificateSigningRequest:
    return (
        x509.CertificateSigningRequestBuilder()
        .subject_name(CERT_SUBJECT)
        .sign(private_key, hashes.SHA256(), default_backend())
    )


async def _async_verify_certificate(server_addr, signed_ssl_context):
    reader, writer = await asyncio.wait_for(
        asyncio.open_connection(
            server_addr,
            8081,
            server_hostname="",
            ssl=signed_ssl_context,
            family=socket.AF_INET,
        ),
        timeout=SOCKET_TIMEOUT,
    )
    json_socket = JsonSocket(reader, writer)

    await json_socket.async_write_json(
        {
            "CommuniqueType": "ReadRequest",
            "Header": {"Url": "/server/1/status/ping"},
        }
    )

    while True:
        leap_response = await json_socket.async_read_json(SOCKET_TIMEOUT)
        if leap_response.get("CommuniqueType") == "ReadResponse":
            return leap_response


def _generate_csr_with_ssl_context() -> Tuple[
    x509.CertificateSigningRequest, bytes, ssl.SSLContext
]:
    with tempfile.NamedTemporaryFile(delete=False) as lap_cert_temp_file:
        with tempfile.NamedTemporaryFile(delete=False) as lap_key_temp_file:
            try:
                private_key = _generate_private_key()
                key_bytes_pem = _convert_private_key_to_pem(private_key)

                csr = _generate_csr(private_key)

                lap_cert_temp_file.write(LAP_CERT_PEM.encode("ASCII"))
                lap_cert_temp_file.flush()
                lap_key_temp_file.write(LAP_KEY_PEM.encode("ASCII"))
                lap_key_temp_file.flush()

                ssl_context = ssl.SSLContext(ssl.PROTOCOL_TLSv1_2)
                ssl_context.load_verify_locations(cadata=LAP_CA_PEM)
                ssl_context.load_cert_chain(
                    lap_cert_temp_file.name, lap_key_temp_file.name
                )
                ssl_context.verify_mode = ssl.CERT_REQUIRED

                return csr, key_bytes_pem, ssl_context
            finally:
                lap_key_temp_file.close()
                lap_cert_temp_file.close()
                os.remove(lap_key_temp_file.name)
                os.remove(lap_cert_temp_file.name)


def _generate_signed_ssl_context(key_bytes_pem, cert_pem, ca_pem):
    with tempfile.NamedTemporaryFile(delete=False) as key_temp_file:
        key_temp_file.write(key_bytes_pem)
        key_temp_file.flush()

        with tempfile.NamedTemporaryFile(delete=False) as cert_temp_file:
            try:
                cert_temp_file.write(cert_pem.encode("ASCII"))
                cert_temp_file.flush()

                signed_ssl_context = ssl.SSLContext(ssl.PROTOCOL_TLSv1_2)
                signed_ssl_context.load_verify_locations(cadata=ca_pem)
                signed_ssl_context.load_cert_chain(
                    cert_temp_file.name, key_temp_file.name
                )
                signed_ssl_context.verify_mode = ssl.CERT_REQUIRED

                return signed_ssl_context
            finally:
                key_temp_file.close()
                cert_temp_file.close()
                os.remove(key_temp_file.name)
                os.remove(cert_temp_file.name)<|MERGE_RESOLUTION|>--- conflicted
+++ resolved
@@ -77,7 +77,6 @@
         None, _generate_csr_with_ssl_context
     )
 
-<<<<<<< HEAD
     try:
         cert_pem, ca_pem = await _async_generate_certificate(server_addr, ssl_context, csr)
     except ssl.SSLCertVerificationError:
@@ -86,11 +85,6 @@
         cert_pem, ca_pem = await _async_generate_certificate(server_addr, ssl_context, csr)
         """Generate certificates worked with RA3 lutron-root so bridge is RA3. Discard the ca_pem for caseta and replace with LUTRON_ROOT_CA_PEM"""
         ca_pem = LUTRON_ROOT_CA_PEM
-=======
-    cert_pem, ca_pem = await _async_generate_certificate(
-        server_addr, ssl_context, csr, ready
-    )
->>>>>>> ee58cc21
 
     signed_ssl_context = await loop.run_in_executor(
         None, _generate_signed_ssl_context, key_bytes_pem, cert_pem, ca_pem
@@ -112,16 +106,12 @@
     }
 
 
-<<<<<<< HEAD
-async def _async_generate_certificate(server_addr, ssl_context, csr):    
-=======
 async def _async_generate_certificate(
     server_addr: str,
     ssl_context: ssl.SSLContext,
     csr: x509.CertificateSigningRequest,
     ready: Optional[Callable[[], None]],
 ) -> Tuple[str, str]:
->>>>>>> ee58cc21
     reader, writer = await asyncio.wait_for(
         asyncio.open_connection(
             server_addr,
