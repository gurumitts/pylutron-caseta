--- conflicted
+++ resolved
@@ -12,7 +12,7 @@
         "SunnataDimmer",
         "TempInWallPaddleDimmer",
         "WallDimmerWithPreset",
-        "Dimmed",  # Kludge - this is the Zone term
+        "Dimmed",
     ],
     "switch": [
         "WallSwitch",
@@ -22,12 +22,12 @@
         "PowPakSwitch",
         "SunnataSwitch",
         "TempInWallPaddleSwitch",
-        "Switched",  # Kludge - this is the Zone term
+        "Switched",
     ],
     "fan": [
         "CasetaFanSpeedController",
         "MaestroFanSpeedController",
-        "FanSpeed",  # Kludge - this is the Zone term
+        "FanSpeed",
     ],
     "cover": [
         "SerenaHoneycombShade",
@@ -35,14 +35,11 @@
         "TriathlonHoneycombShade",
         "TriathlonRollerShade",
         "QsWirelessShade",
-<<<<<<< HEAD
         "QsWirelessHorizontalSheerBlind",
         "QsWirelessWoodBlind",
         "RightDrawDrape",
-        "Shade",  # Kludge - this is the Zone term
-=======
+        "Shade",
         "SerenaTiltOnlyWoodBlind",
->>>>>>> ee58cc21
     ],
     "sensor": [
         "Pico1Button",
