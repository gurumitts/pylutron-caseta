--- conflicted
+++ resolved
@@ -6,19 +6,14 @@
 
 _LEAP_DEVICE_TYPES = {
     "light": ["WallDimmer", "PlugInDimmer"],
-<<<<<<< HEAD
     "switch": [
         "WallSwitch",
         "OutdoorPlugInSwitch",
     ],
-    "fan": ["CasetaFanSpeedController"],
-=======
-    "switch": ["WallSwitch"],
     "fan": [
         "CasetaFanSpeedController",
         "MaestroFanSpeedController",
     ],
->>>>>>> 0496bbcf
     "cover": [
         "SerenaHoneycombShade",
         "SerenaRollerShade",
